import pickle

import numpy as np
import pytest
from numpy.testing import assert_, assert_allclose, assert_equal, assert_raises

from pyvrp import (
    Client,
    Depot,
    ProblemData,
    RandomNumberGenerator,
    Route,
    Solution,
    VehicleType,
)
from tests.helpers import read


def test_route_depot_accessors(ok_small_multi_depot):
    """
    Tests that Route's start_depot() and end_depot() members return the correct
    depot location indices.
    """
    routes = [
        Route(ok_small_multi_depot, [2], 0),
        Route(ok_small_multi_depot, [3, 4], 1),
    ]

    assert_equal(routes[0].start_depot(), 0)
    assert_equal(routes[0].end_depot(), 0)
    assert_equal(routes[1].start_depot(), 1)
    assert_equal(routes[1].end_depot(), 1)


def test_route_eq(ok_small):
    """
    Tests ``Route``'s equality operator.
    """
    data = ok_small.replace(
        vehicle_types=[
            VehicleType(capacity=[10]),
            VehicleType(2, capacity=[20]),
        ]
    )

    route1 = Route(data, [1, 2], 0)
    assert_(route1 == route1)  # should equal self

    route2 = Route(data, [1, 2], 0)
    assert_equal(route1, route2)  # same route/vehicle type; different object

    route3 = Route(data, [1, 2], 1)
    assert_(route2 != route3)  # different vehicle type

    route4 = Route(data, [2, 1], 0)
    assert_(route2 != route4)  # same vehicle type, different visits

    assert_(route1 != "test")
    assert_(route1 != 0)
    assert_(route1 != -1.0)


def test_route_access_methods(ok_small):
    """
    Tests that accessing route statistics returns the correct numbers.
    """
    routes = [Route(ok_small, [1, 3], 0), Route(ok_small, [2, 4], 0)]

    # Test route access: getting the route plan should return a simple list.
    assert_equal(routes[0].visits(), [1, 3])
    assert_equal(routes[1].visits(), [2, 4])

    # There's no excess load, so all excess load should be zero.
    assert_equal(routes[0].excess_load(), [0])
    assert_equal(routes[1].excess_load(), [0])

    # Total route delivery demand (and pickups, which are all zero for this
    # instance).
    deliveries = [0] + [client.delivery[0] for client in ok_small.clients()]
    assert_equal(routes[0].delivery(), [deliveries[1] + deliveries[3]])
    assert_equal(routes[1].delivery(), [deliveries[2] + deliveries[4]])

    assert_equal(routes[0].pickup(), [0])
    assert_equal(routes[1].pickup(), [0])

    # The first route is not feasible due to time warp, but the second one is.
    # See also the tests below.
    assert_(not routes[0].is_feasible())
    assert_(routes[1].is_feasible())

    # Total service duration.
    services = [0] + [client.service_duration for client in ok_small.clients()]
    assert_equal(routes[0].service_duration(), services[1] + services[3])
    assert_equal(routes[1].service_duration(), services[2] + services[4])


def test_route_time_warp_calculations(ok_small):
    """
    Tests route time warp calculations.
    """
    routes = [Route(ok_small, [1, 3], 0), Route(ok_small, [2, 4], 0)]

    # There is time warp on the first route: duration(0, 1) = 1'544, so we
    # arrive at 1 before its opening window of 15'600. Service (360) thus
    # starts at 15'600, and completes at 15'600 + 360. Then we drive for
    # duration(1, 3) = 1'427, where we arrive after 15'300 (its closing time
    # window). This is where we incur time warp: we need to 'warp' to 15'300.
    assert_(routes[0].has_time_warp())
    assert_equal(routes[0].time_warp(), 15_600 + 360 + 1_427 - 15_300)

    # The second route has no time warp.
    assert_(not routes[1].has_time_warp())
    assert_equal(routes[1].time_warp(), 0)


def test_route_wait_time_calculations():
    """
    Tests route wait time and slack calculations.
    """
    data = read("data/OkSmallWaitTime.txt")
    routes = [Route(data, [1, 3], 0), Route(data, [2, 4], 0)]

    # In the second route, the time window of client 2 closes at 15'000. After
    # service and travel, we then arrive at client 4 before its time window is
    # open, so we have to wait. In particular, we have to wait:
    #   twEarly(4) - duration(2, 4) - serv(2) - twLate(2)
    #     = 18'000 - 1'090 - 360 - 15'000
    #     = 1'550.
    assert_equal(routes[1].wait_duration(), 1_550)

    # Since there is waiting time, there is no slack in the schedule. We should
    # thus start as late as possible, at:
    #   twLate(2) - duration(0, 2)
    #     = 15'000 - 1'944
    #     = 13'056.
    assert_equal(routes[1].slack(), 0)
    assert_equal(routes[1].start_time(), 13_056)

    # So far we have tested a route that had wait duration, but not time warp.
    # The following route has both.
    route = Route(data, [1, 2, 4], 0)

    # This route has the same wait time as explained above. The time warp is
    # incurred earlier in the route, between 1 -> 2:
    #   twEarly(1) + serv(1) + duration(1, 2) - twLate(2)
    #     = 15'600 + 360 + 1'992 - 15'000
    #     = 2'952.
    assert_equal(route.time_warp(), 2_952)
    assert_equal(route.wait_duration(), 1_550)
    assert_equal(route.slack(), 0)

    # Finally, the overall route duration should be equal to the sum of the
    # travel, service, and waiting durations.
    assert_equal(
        route.duration(),
        route.travel_duration()
        + route.service_duration()
        + route.wait_duration(),
    )


def test_route_start_and_end_time_calculations(ok_small):
    """
    Tests route start time, slack, and end time calculations for cases with
    and without time warp or wait duration.
    """
    routes = [Route(ok_small, [1, 3], 0), Route(ok_small, [2, 4], 0)]

    # The first route has timewarp, so there is no slack in the schedule. We
    # should thus depart as soon as possible to arrive at the first client the
    # moment its time window opens.
    durations = ok_small.duration_matrix(profile=0)
    start_time = ok_small.location(1).tw_early - durations[0, 1]
    end_time = start_time + routes[0].duration() - routes[0].time_warp()

    assert_(routes[0].has_time_warp())
    assert_equal(routes[0].slack(), 0)
    assert_equal(routes[0].start_time(), start_time)
    assert_equal(routes[0].end_time(), end_time)

    # The second route has no time warp. The latest it can start is calculated
    # backwards from the closing of client 4's time window:
    #   twLate(4) - duration(2, 4) - serv(2) - duration(0, 2)
    #     = 19'500 - 1'090 - 360 - 1'944
    #     = 16'106.
    #
    # Because client 4 has a large time window, the earliest this route can
    # start is determined completely by client 2: we should not arrive before
    # its time window, because that would incur needless waiting. We should
    # thus not depart before:
    #   twEarly(2) - duration(0, 2)
    #     = 12'000 - 1'944
    #     = 10'056.
    assert_(not routes[1].has_time_warp())
    assert_equal(routes[1].wait_duration(), 0)
    assert_equal(routes[1].start_time(), 10_056)
    assert_equal(routes[1].slack(), 16_106 - 10_056)

    # The overall route duration is given by:
    #   duration(0, 2) + serv(2) + duration(2, 4) + serv(4) + duration(4, 0)
    #     = 1'944 + 360 + 1'090 + 360 + 1'475
    #     = 5'229.
    assert_equal(routes[1].duration(), 1_944 + 360 + 1_090 + 360 + 1_475)
    assert_equal(routes[1].end_time(), 10_056 + 5_229)


def test_route_release_time():
    """
    Tests that routes return the correct release times, and, when feasible,
    start after the release time.
    """
    data = read("data/OkSmallReleaseTimes.txt")
    routes = [Route(data, [1, 3], 0), Route(data, [2, 4], 0)]

    # The client release times are 20'000, 5'000, 5'000 and 1'000. So the first
    # route has a release time of max(20'000, 5'000) = 20'000, and the second
    # has a release time of max(5'000, 1'000) = 5'000.
    assert_equal(routes[0].release_time(), 20_000)
    assert_equal(routes[1].release_time(), 5_000)

    # Second route is feasible, so should have start time not smaller than
    # release time.
    assert_(not routes[1].has_time_warp())
    assert_(routes[1].start_time() > routes[1].release_time())


def test_release_time_and_max_duration():
    """
    Tests the interaction of release times and maximum duration constraints. In
    particular, we verify that the maximum duration applies to the time after
    the vehicle starts their route, and that the release time only shifts
    that starting moment - it does not affect the overall maximum duration.
    """
    ok_small = read("data/OkSmallReleaseTimes.txt")
    vehicle_type = VehicleType(3, [10], max_duration=5_000)
    data = ok_small.replace(vehicle_types=[vehicle_type])

    # This route has a release time of 5000, but should not start until much
    # later because of the time windows. The vehicle's maximum duration is also
    # 5000, but this is violated by 998 units of time. The route is otherwise
    # feasible, so there is exactly 998 time warp.
    route = Route(data, [2, 3, 4], 0)
    assert_equal(route.release_time(), 5_000)
    assert_equal(route.start_time(), 10_056)
    assert_equal(route.end_time(), 15_056)
    assert_equal(route.duration(), 5_998)
    assert_equal(route.time_warp(), 998)


def test_route_centroid(ok_small):
    """
    Tests that each route's center point is the center point of all clients
    visited by that route.
    """
    x = np.array([ok_small.location(idx).x for idx in range(5)])
    y = np.array([ok_small.location(idx).y for idx in range(5)])

    routes = [
        Route(ok_small, [1, 2], 0),
        Route(ok_small, [3], 0),
        Route(ok_small, [4], 0),
    ]

    for route in routes:
        x_center, y_center = route.centroid()
        assert_allclose(x_center, x[route].mean())
        assert_allclose(y_center, y[route].mean())


def test_route_can_be_pickled(rc208):
    """
    Tests that individual routes can be serialised and unserialised.
    """
    rng = RandomNumberGenerator(seed=2)
    sol = Solution.make_random(rc208, rng)

    for before_pickle in sol.routes():
        bytes = pickle.dumps(before_pickle)
        after_pickle = pickle.loads(bytes)

        assert_equal(after_pickle, before_pickle)


@pytest.mark.parametrize(
    ("tw_early", "start_late", "tw_late", "expected"),
    [
        (0, 0, 0, 20_277),  # cannot be back at the depot before 20'277
        (0, 10_000, 20_000, 277),  # larger shift window decreases time warp
        (0, 20_000, 20_000, 277),  # latest start does not affect time warp
        (0, 20_277, 20_277, 0),  # and in this case there is no more time warp
        (15_000, 15_000, 20_000, 1_221),  # minimum route duration is 6'221
        (10_000, 20_000, 20_000, 277),  # before earliest possible return
    ],
)
def test_route_shift_duration(
    ok_small,
    tw_early: int,
    start_late: int,
    tw_late: int,
    expected: int,
):
    """
    Tests that Route computes time warp due to shift durations correctly on a
    simple, two-client route.
    """
    data = ok_small.replace(
        vehicle_types=[
            VehicleType(
                2,
                capacity=[10],
                tw_early=tw_early,
                tw_late=tw_late,
                start_late=start_late,
            )
        ]
    )

    # Overall route duration is, at the bare minimum, dist(0, 1) + dist(1, 2)
    # + dist(2, 0) + serv(1) + serv(2). That's 1'544 + 1'992 + 1'965 + 360
    # + 360 = 6'221. We cannot service client 1 before 15'600, and it takes
    # 1'544 to get there from the depot, so we leave at 14'056. Thus, the
    # earliest completion time is 14'056 + 6'221 = 20'277.
    route = Route(data, [1, 2], vehicle_type=0)
    assert_equal(route.time_warp(), expected)


def test_distance_duration_cost_calculations(ok_small):
    """
    Tests route-level distance and duration cost calculations.
    """
    vehicle_types = [
        VehicleType(capacity=[10], unit_distance_cost=5, unit_duration_cost=1),
        VehicleType(capacity=[10], unit_distance_cost=1, unit_duration_cost=5),
    ]
    data = ok_small.replace(vehicle_types=vehicle_types)

    routes = [Route(data, [1, 2], 0), Route(data, [3, 4], 1)]
    assert_equal(routes[0].distance_cost(), 5 * routes[0].distance())
    assert_equal(routes[0].duration_cost(), 1 * routes[0].duration())
    assert_equal(routes[1].distance_cost(), 1 * routes[1].distance())
    assert_equal(routes[1].duration_cost(), 5 * routes[1].duration())


def test_start_end_depot_not_same_on_empty_route(ok_small_multi_depot):
    """
    Tests that empty routes correctly evaluate distance and duration travelled
    between depots, even though there are no actual clients on the route.
    """
    vehicle_type = VehicleType(3, [10], start_depot=0, end_depot=1)
    data = ok_small_multi_depot.replace(vehicle_types=[vehicle_type])

    route = Route(data, [], vehicle_type=0)

    assert_equal(route.start_depot(), 0)
    assert_equal(route.end_depot(), 1)

    dist_mat = data.distance_matrix(0)
    assert_equal(route.distance(), dist_mat[0, 1])

    dur_mat = data.duration_matrix(0)
    assert_equal(route.duration(), dur_mat[0, 1])


def test_bug_start_time_before_release_time():
    """
    Tests that the bug identified in https://github.com/PyVRP/PyVRP/issues/633
    has been corrected.
    """
    mat = [[0, 10], [10, 0]]
    data = ProblemData(
        clients=[Client(1, 1, release_time=5)],
        depots=[Depot(0, 0)],
        vehicle_types=[VehicleType()],
        distance_matrices=[mat],
        duration_matrices=[mat],
    )

    route = Route(data, [1], 0)
    assert_(route.is_feasible())
    assert_equal(route.start_time(), 5)
    assert_equal(route.end_time(), 25)


<<<<<<< HEAD
def test_route_raises_exceeding_max_trips(ok_small):
    """
    Tests that a route with more trips than allowed by the vehicle type raises
    an exception.
    """
    data = ok_small.replace(vehicle_types=[VehicleType(3, [10], max_trips=1)])

    with assert_raises(RuntimeError):
        Route(data, [[1], [2]], 0)


@pytest.mark.parametrize(
    "trips",
    [[[], [1]], [[], []], [[1], []], [[1], [], [1]], [[], [1, 2], [], [3, 4]]],
)
def test_route_raises_empty_trips(ok_small, trips: list[list[int]]):
    """
    Tests that Route with an empty trip raises an exception, when the empty
    trip is not the only trip in the route.
    """
    data = ok_small.replace(vehicle_types=[VehicleType(3, [10], max_trips=4)])

    with assert_raises(RuntimeError):
        Route(data, trips, 0)


@pytest.mark.parametrize("visits", [[1, 2, 3, 4], [[1, 2], [3, 4]]])
def test_indexing(ok_small, visits):
    """
    Tests that routes are properly indexed with one or multiple trips, and
    raise an index error when the given argument is out-of-bounds.
    """
    data = ok_small.replace(vehicle_types=[VehicleType(3, [10], max_trips=3)])
    route = Route(data, visits, 0)

    assert_equal(len(route), 4)
    assert_equal(route[0], 1)
    assert_equal(route[1], 2)
    assert_equal(route[2], 3)

    # Last visit on the route is 4, which can also be obtained by indexing
    # with negative numbers.
    assert_equal(route[3], 4)
    assert_equal(route[-1], 4)

    with assert_raises(IndexError):  # 5 is out-of-bounds.
        route[5]


def test_trip_access(ok_small):
    """
    Tests that accessing trips and client visits in a multi-trip route works
    correctly.
    """
    data = ok_small.replace(vehicle_types=[VehicleType(3, [10], max_trips=2)])
    route = Route(data, [[1, 2], [3, 4]], 0)

    assert_equal(len(route), 4)
    assert_equal(route.num_trips(), 2)

    assert_equal(route.visits(), [1, 2, 3, 4])
    assert_equal(route.trips(), [[1, 2], [3, 4]])

    assert_equal(route.trip(0), [1, 2])
    assert_equal(route.trip(1), [3, 4])


@pytest.mark.parametrize("trips", [[], [[]]])
def test_route_empty_visits(ok_small, trips: list[int] | list[list[int]]):
    """
    Tests that Route with a single empty trip is allowed.
    """
    route = Route(ok_small, trips, 0)
    assert_equal(route.visits(), [])
    assert_equal(route.num_trips(), 1)


def test_load_multi_trip(ok_small):
    """
    Tests that Route properly evaluates load violations with multiple trips.
    """
    data = ok_small.replace(vehicle_types=[VehicleType(3, [10], max_trips=2)])

    # Route wants to visit every client in a single trip. That does not fit in
    # the vehicle's capacity, so this has excess load.
    route1 = Route(data, [1, 2, 3, 4], 0)
    assert_equal(route1.delivery(), [18])
    assert_(route1.has_excess_load())
    assert_equal(route1.excess_load(), [8])

    # But splitting the visits up over two different trips is fine, now the
    # vehicle's capacity is respected.
    route2 = Route(data, [[1, 2], [3, 4]], 0)
    # Trip 1 has a delivery of 10, trip 2 has a delivery of 8.
    assert_equal(route2.delivery(), [18])
    assert_(not route2.has_excess_load())
    assert_equal(route2.excess_load(), [0])

    # With a different split, the vehicle's capacity is no longer respected on
    # trip 1 but is respected on trip 2.
    route3 = Route(data, [[1, 2, 3], [4]], 0)
    # Trip 1 has a delivery of 13, trip 2 has a delivery of 5.
    assert_equal(route3.delivery(), [18])
    assert_(route3.has_excess_load())
    assert_equal(route3.excess_load(), [3])


def test_distance_multi_trip(ok_small):
    """
    Tests that Route properly evaluates travel distance and maximum distance
    violations with multiple trips.
    """
    vehicle_type = VehicleType(3, [10], max_distance=5_000, max_trips=2)
    data = ok_small.replace(vehicle_types=[vehicle_type])
    dist = data.distance_matrix(0)

    route1 = Route(data, [[1, 2, 3, 4]], 0)
    assert_equal(route1.distance(), 6_450)
    assert_(route1.has_excess_distance())
    assert_equal(route1.excess_distance(), 1_450)

    route2 = Route(data, [[1, 2], [3, 4]], 0)
    delta_dist = dist[2, 0] + dist[0, 3] - dist[2, 3]
    assert_equal(route2.distance(), route1.distance() + delta_dist)
    assert_equal(route2.distance(), 9_725)
    assert_(route2.has_excess_distance())
    assert_equal(route2.excess_distance(), 4_725)


def test_duration_multi_trip(ok_small):
    """
    Tests that Route properly evaluates travel duration and time warp on routes
    with multiple trips.
    """
    vehicle_type = VehicleType(3, [10], max_trips=2)
    data = ok_small.replace(vehicle_types=[vehicle_type])
    duration = data.duration_matrix(0)

    route1 = Route(data, [[1, 2, 4]], 0)
    assert_(not route1.has_time_warp())
    assert_equal(route1.time_warp(), 0)
    assert_equal(route1.duration(), 7_181)

    # After servicing the first trip, returning to the depot, and arriving at
    # client 4 the time is 21_753. That is 2_253 after its time window closes
    # at 19_500. There is thus 2_253 time warp on this route.
    route2 = Route(data, [[1, 2], [4]], 0)
    assert_(route2.has_time_warp())
    assert_equal(route2.time_warp(), 2_253)

    # The duration solely increases due to the increased travel duration, since
    # all other aspects remain unchanged.
    delta_travel = duration[2, 0] + duration[0, 4] - duration[2, 4]
    assert_equal(route2.duration(), route1.duration() + delta_travel)
=======
@pytest.mark.parametrize("visits", [[1, 2, 3, 4], [2, 1, 3, 4]])
def test_route_schedule(ok_small, visits: list[int]):
    """
    Tests that the route's schedule returns correct statistics for various
    routes.
    """
    route = Route(ok_small, visits, 0)
    schedule = route.schedule()

    for client, visit in zip(route, schedule):
        client_data: Client = ok_small.location(client)
        assert_equal(visit.service_duration, client_data.service_duration)
        assert_equal(
            visit.service_duration,
            visit.end_service - visit.start_service,
        )

    service_duration = sum(visit.service_duration for visit in schedule)
    assert_equal(service_duration, route.service_duration())

    wait_duration = sum(visit.wait_duration for visit in schedule)
    assert_equal(wait_duration, route.wait_duration())

    time_warp = sum(visit.time_warp for visit in schedule)
    assert_equal(time_warp, route.time_warp())


def test_route_schedule_wait_duration():
    """
    Tests that the route's schedule returns correct wait duration statistics.
    """
    data = read("data/OkSmallWaitTime.txt")
    route = Route(data, [2, 4], 0)
    schedule = route.schedule()

    # All wait duration is incurred at the last stop.
    assert_equal(schedule[-1].wait_duration, 1_550)
    assert_equal(route.wait_duration(), 1_550)

    wait_duration = sum(visit.wait_duration for visit in schedule)
    assert_equal(wait_duration, route.wait_duration())
>>>>>>> ab965d96
<|MERGE_RESOLUTION|>--- conflicted
+++ resolved
@@ -381,7 +381,6 @@
     assert_equal(route.end_time(), 25)
 
 
-<<<<<<< HEAD
 def test_route_raises_exceeding_max_trips(ok_small):
     """
     Tests that a route with more trips than allowed by the vehicle type raises
@@ -536,7 +535,8 @@
     # all other aspects remain unchanged.
     delta_travel = duration[2, 0] + duration[0, 4] - duration[2, 4]
     assert_equal(route2.duration(), route1.duration() + delta_travel)
-=======
+
+
 @pytest.mark.parametrize("visits", [[1, 2, 3, 4], [2, 1, 3, 4]])
 def test_route_schedule(ok_small, visits: list[int]):
     """
@@ -577,5 +577,4 @@
     assert_equal(route.wait_duration(), 1_550)
 
     wait_duration = sum(visit.wait_duration for visit in schedule)
-    assert_equal(wait_duration, route.wait_duration())
->>>>>>> ab965d96
+    assert_equal(wait_duration, route.wait_duration())