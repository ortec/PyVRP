--- conflicted
+++ resolved
@@ -15,75 +15,6 @@
 
 using Client = size_t;
 
-<<<<<<< HEAD
-Route::Iterator::Iterator(Trips const &trips, size_t trip, size_t visit)
-    : trips(&trips), trip(trip), visit(visit)
-{
-}
-
-Route::Iterator Route::Iterator::begin(Trips const &trips)
-{
-    assert(trips.size() >= 1);
-    // If first trip is empty, then there are no visits, so return end.
-    if (trips[0].empty())
-    {
-        assert(trips.size() == 1);
-        return Iterator(trips, trips.size(), 0);
-    }
-
-    return Iterator(trips, 0, 0);
-}
-
-Route::Iterator Route::Iterator::end(Trips const &trips)
-{
-    return Iterator(trips, trips.size(), 0);
-}
-
-bool Route::Iterator::operator==(Iterator const &other) const
-{
-    return trips == other.trips && trip == other.trip && visit == other.visit;
-}
-
-Client Route::Iterator::operator*() const
-{
-    assert(trip < trips->size());
-    assert(visit < (*trips)[trip].size());
-    return (*trips)[trip][visit];
-}
-
-Route::Iterator Route::Iterator::operator++(int)
-{
-    auto tmp = *this;
-    ++*this;
-    return tmp;
-}
-
-Route::Iterator &Route::Iterator::operator++()
-{
-    auto const tripSize = (*trips)[trip].size();
-
-    if (visit + 1 >= tripSize)
-    {
-        // Empty trips are not allowed after the first trip, so there should
-        // always be a visit in the next trip.
-        assert(trip + 1 == trips->size() || !(*trips)[trip + 1].empty());
-        ++trip;
-        visit = 0;
-    }
-    else
-        ++visit;
-
-    return *this;
-}
-
-Route::Route(ProblemData const &data, Trip visits, size_t const vehicleType)
-    : Route(data, std::vector<Trip>{visits}, vehicleType)
-{
-}
-
-Route::Route(ProblemData const &data, Trips visits, size_t const vehicleType)
-    : trips_(std::move(visits)), centroid_({0, 0}), vehicleType_(vehicleType)
-=======
 Route::ScheduledVisit::ScheduledVisit(Duration startService,
                                       Duration endService,
                                       Duration waitDuration,
@@ -101,9 +32,73 @@
     return endService - startService;
 }
 
-Route::Route(ProblemData const &data, Visits visits, size_t const vehicleType)
-    : visits_(std::move(visits)), centroid_({0, 0}), vehicleType_(vehicleType)
->>>>>>> ab965d96
+Route::Iterator::Iterator(Trips const &trips, size_t trip, size_t visit)
+    : trips(&trips), trip(trip), visit(visit)
+{
+}
+
+Route::Iterator Route::Iterator::begin(Trips const &trips)
+{
+    assert(trips.size() >= 1);
+    // If first trip is empty, then there are no visits, so return end.
+    if (trips[0].empty())
+    {
+        assert(trips.size() == 1);
+        return Iterator(trips, trips.size(), 0);
+    }
+
+    return Iterator(trips, 0, 0);
+}
+
+Route::Iterator Route::Iterator::end(Trips const &trips)
+{
+    return Iterator(trips, trips.size(), 0);
+}
+
+bool Route::Iterator::operator==(Iterator const &other) const
+{
+    return trips == other.trips && trip == other.trip && visit == other.visit;
+}
+
+Client Route::Iterator::operator*() const
+{
+    assert(trip < trips->size());
+    assert(visit < (*trips)[trip].size());
+    return (*trips)[trip][visit];
+}
+
+Route::Iterator Route::Iterator::operator++(int)
+{
+    auto tmp = *this;
+    ++*this;
+    return tmp;
+}
+
+Route::Iterator &Route::Iterator::operator++()
+{
+    auto const tripSize = (*trips)[trip].size();
+
+    if (visit + 1 >= tripSize)
+    {
+        // Empty trips are not allowed after the first trip, so there should
+        // always be a visit in the next trip.
+        assert(trip + 1 == trips->size() || !(*trips)[trip + 1].empty());
+        ++trip;
+        visit = 0;
+    }
+    else
+        ++visit;
+
+    return *this;
+}
+
+Route::Route(ProblemData const &data, Trip visits, size_t const vehicleType)
+    : Route(data, std::vector<Trip>{visits}, vehicleType)
+{
+}
+
+Route::Route(ProblemData const &data, Trips visits, size_t const vehicleType)
+    : trips_(std::move(visits)), centroid_({0, 0}), vehicleType_(vehicleType)
 {
     auto const &vehType = data.vehicleType(vehicleType);
     startDepot_ = vehType.startDepot;
@@ -121,7 +116,6 @@
     if (trips_.empty())
         throw std::runtime_error("Route must have at least one trip.");
 
-<<<<<<< HEAD
     // Check that there are no empty trips. Only the first trip may be empty if
     // the route consists of a single trip.
     if (trips_.size() > 1
@@ -149,16 +143,16 @@
             ProblemData::Client const &clientData = data.location(client);
 
             distance_ += distances(prev, client);
-            travel_ += durations(prev, client);
             service_ += clientData.serviceDuration;
             prizes_ += clientData.prize;
 
+            auto const edgeDuration = durations(prev, client);
+            travel_ += edgeDuration;
+            routeDs
+                = DurationSegment::merge(edgeDuration, routeDs, {clientData});
+
             centroid_.first += static_cast<double>(clientData.x) / size();
             centroid_.second += static_cast<double>(clientData.y) / size();
-
-            auto const clientDS = DurationSegment(clientData);
-            routeDs = DurationSegment::merge(
-                durations(prev, client), routeDs, clientDS);
 
             for (size_t dim = 0; dim != data.numLoadDimensions(); ++dim)
             {
@@ -174,26 +168,6 @@
         distance_ += distances(prev, end);
         travel_ += durations(prev, end);
 
-=======
-    auto const &distances = data.distanceMatrix(vehType.profile);
-    auto const &durations = data.durationMatrix(vehType.profile);
-
-    for (size_t prevClient = startDepot_; auto const client : visits_)
-    {
-        ProblemData::Client const &clientData = data.location(client);
-
-        distance_ += distances(prevClient, client);
-        service_ += clientData.serviceDuration;
-        prizes_ += clientData.prize;
-
-        auto const edgeDuration = durations(prevClient, client);
-        travel_ += edgeDuration;
-        ds = DurationSegment::merge(edgeDuration, ds, {clientData});
-
-        centroid_.first += static_cast<double>(clientData.x) / size();
-        centroid_.second += static_cast<double>(clientData.y) / size();
-
->>>>>>> ab965d96
         for (size_t dim = 0; dim != data.numLoadDimensions(); ++dim)
         {
             delivery_[dim] += loadSegments[dim].delivery();
@@ -211,37 +185,41 @@
     excessDistance_ = std::max<Distance>(distance_ - vehType.maxDistance, 0);
     duration_ = routeDs.duration();
     durationCost_ = vehType.unitDurationCost * static_cast<Cost>(duration_);
-<<<<<<< HEAD
     startTime_ = routeDs.twEarly();
     slack_ = routeDs.twLate() - routeDs.twEarly();
     timeWarp_ = routeDs.timeWarp(vehType.maxDuration);
     release_ = routeDs.releaseTime();
-=======
-    startTime_ = ds.twEarly();
-    slack_ = ds.twLate() - ds.twEarly();
-    timeWarp_ = ds.timeWarp(vehType.maxDuration);
-    release_ = ds.releaseTime();
 
     schedule_.reserve(size());
     auto now = startTime_;
-    for (size_t prevClient = startDepot_; auto const client : visits_)
-    {
-        now += durations(prevClient, client);
-
-        ProblemData::Client const &clientData = data.location(client);
-        auto const wait = std::max<Duration>(clientData.twEarly - now, 0);
-        auto const timeWarp = std::max<Duration>(now - clientData.twLate, 0);
-
+    for (size_t trip = 0; trip != trips_.size(); ++trip)
+    {
+        size_t prev = startDepot_;
+        for (auto const client : trips_[trip])
+        {
+            now += durations(prev, client);
+
+            ProblemData::Client const &clientData = data.location(client);
+            auto const wait = std::max<Duration>(clientData.twEarly - now, 0);
+            auto const timeWarp
+                = std::max<Duration>(now - clientData.twLate, 0);
+
+            now += wait;
+            now -= timeWarp;
+
+            schedule_.emplace_back(
+                now, now + clientData.serviceDuration, wait, timeWarp);
+
+            now += clientData.serviceDuration;
+            prev = client;
+        }
+
+        now += durations(prev, endDepot_);
+        auto const wait = std::max<Duration>(vehType.twEarly - now, 0);
+        auto const timeWarp = std::max<Duration>(now - vehType.twLate, 0);
         now += wait;
         now -= timeWarp;
-
-        schedule_.emplace_back(
-            now, now + clientData.serviceDuration, wait, timeWarp);
-
-        now += clientData.serviceDuration;
-        prevClient = client;
-    }
->>>>>>> ab965d96
+    }
 }
 
 Route::Route(Trips trips,
@@ -264,15 +242,10 @@
              std::pair<double, double> centroid,
              size_t vehicleType,
              size_t startDepot,
-<<<<<<< HEAD
-             size_t endDepot)
-    : trips_(std::move(trips)),
-=======
              size_t endDepot,
              std::vector<ScheduledVisit> schedule)
-    : visits_(std::move(visits)),
+    : trips_(std::move(trips)),
       schedule_(std::move(schedule)),
->>>>>>> ab965d96
       distance_(distance),
       distanceCost_(distanceCost),
       excessDistance_(excessDistance),
